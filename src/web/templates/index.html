<!DOCTYPE html>
<html lang="en">

<head>
    <meta charset="UTF-8">
    <meta name="viewport" content="width=device-width, initial-scale=1.0">

    <title>🐳 Docker Playground Dashboard</title>
    <link rel="icon" type="image/x-icon" href="/static/images/favicon.ico">
    <link rel="stylesheet" href="https://cdn.jsdelivr.net/npm/xterm@5.3.0/css/xterm.css">
<<<<<<< HEAD
    <link rel="stylesheet" href="/static/css/style.css">
    <link rel="stylesheet" href="/static/css/modal.css">
=======
<<<<<<< Updated upstream
    <link rel="stylesheet" href="/static/style.css">
=======
    <link rel="stylesheet" href="/static/css/style.css">
    <link rel="stylesheet" href="/static/css/modal.css">
    <link rel="stylesheet" href="/static/css/container.css">
    <link rel="stylesheet" href="/static/css/search.css">
    <link rel="stylesheet" href="/static/css/groups.css">
>>>>>>> Stashed changes
>>>>>>> 22e3a677
</head>

<body>
    <!-- Toast Notification Container -->
    <div id="toast-container"></div>

    <!-- Loader Overlay -->
    <div id="global-loader" class="loader-overlay hidden">
        <div class="loader-spinner"></div>
        <p id="loader-message" class="loader-message">Please wait...</p>
    </div>

    <!-- Header -->
    <header>
        <div class="container">
            <h1>🐳 Docker Playground</h1>
            <p class="subtitle">Manage your containerized development environments</p>
            <nav class="header-nav">
                <a href="/" class="nav-link">Dashboard</a>
                <a href="/manage" class="nav-link">Advanced Manager</a>
                <a href="/add-container" class="nav-link">Add Container</a>
            </nav>
        </div>
    </header>

    <!-- Filters & Stats Bar -->
    <div class="container">
        <div class="filters-bar">
            <div class="search-section">
                <input type="text" id="filter" placeholder="🔍 Search containers..." autocomplete="off">
                <span class="search-count" id="search-count"></span>
                <button class="search-clear-btn" id="search-clear" onclick="clearSearch()" title="Clear search">
                    ✕
                </button>
            </div>

            <div class="filter-buttons">
                <button class="filter-btn active" data-filter="all" onclick="filterByStatus('all')">
                    <span class="filter-icon">📦</span> All
                    <span class="filter-badge" id="count-all">0</span>
                </button>
                <button class="filter-btn" data-filter="running" onclick="filterByStatus('running')">
                    <span class="filter-icon">▶</span> Running
                    <span class="filter-badge badge-success" id="count-running">0</span>
                </button>
                <button class="filter-btn" data-filter="stopped" onclick="filterByStatus('stopped')">
                    <span class="filter-icon">⏹</span> Stopped
                    <span class="filter-badge badge-secondary" id="count-stopped">0</span>
                </button>
            </div>

            <div class="category-filter">
                <select id="category-filter" onchange="filterByCategory(this.value)">
                    <option value="">All Categories</option>
                    {% for category in categories %}
                    <option value="{{ category }}">{{ category|title }} ({{ category_counts[category] }})</option>
                    {% endfor %}
                </select>
            </div>

            <div class="bulk-actions">
                <button class="btn btn-sm btn-danger" onclick="stopAllRunning()" title="Stop all running containers">
                    <span class="btn-icon">⏹</span> Stop All
                </button>
            </div>
        </div>
    </div>

    <!-- Container Grid -->
    <div class="container">
        <!-- Groups Section -->
        {% if groups %}
        <div class="groups-section">
            <h2 class="section-title">🚀 Application Stacks</h2>
            <div class="groups-grid">
                {% for group_name, group in groups.items() %}
                <div class="group-card" data-group="{{ group_name }}">
                    <div class="group-header">
                        <div class="group-title-area">
                            <h3 class="group-title">{{ group.name }}</h3>
                            <span class="group-badge">{{ group.containers|length }} containers</span>
                        </div>
                        <span class="group-category-badge badge badge-{{ group.category }}">
                            {{ group.category }}
                        </span>
                    </div>

                    <p class="group-description">{{ group.description }}</p>

                    <div class="group-containers">
                        <span class="containers-label">Containers:</span>
                        <div class="container-tags">
                            {% for container in group.containers %}
                            <span class="container-tag" data-container="{{ container }}">
                                <span class="container-status-dot"></span>
                                {{ container }}
                            </span>
                            {% endfor %}
                        </div>
                    </div>

                    <div class="group-actions">
                        <button onclick="startGroup('{{ group_name }}')"
                            class="btn btn-success btn-block group-start-btn">
                            <span class="btn-icon">🚀</span> Start Stack
                        </button>
                        <button onclick="stopGroup('{{ group_name }}')" class="btn btn-danger btn-sm group-stop-btn">
                            <span class="btn-icon">⏹</span> Stop All
                        </button>
                    </div>

                    {% if group.source %}
                    <div class="group-source">
                        <small>Source: {{ group.source }}</small>
                    </div>
                    {% endif %}
                </div>
                {% endfor %}
            </div>
        </div>
        {% endif %}
        <div id="images" class="image-grid">
            {% for name, data in images.items() %}
            <div class="image-card" data-name="{{ name }}" data-category="{{ data.category }}"
                data-container="playground-{{ name }}">
                <div class="card-header">
                    <h3>{{ name }}</h3>
                    <div class="header-badges">
                        <span class="badge badge-{{ data.category }}">{{ data.category }}</span>

                        <!-- Icone compatte -->
                        {% if features[name].has_motd %}
                        <span class="feature-icon feature-motd" title="Has MOTD">📋</span>
                        {% endif %}

                        {% if features[name].has_post_start %}
                        <span class="feature-icon feature-post-start" title="Has post-start script">🚀</span>
                        {% endif %}

                        {% if features[name].has_pre_stop %}
                        <span class="feature-icon feature-pre-stop" title="Has pre-stop script">💾</span>
                        {% endif %}
                    </div>
                </div>
                <p class="card-description">{{ data.description }}</p>

                <div class="card-status">
                    {% if running.get(name) %}
                    <span class="status-indicator status-running">●</span>
                    <span class="status-text">Running</span>
                    {% else %}
                    <span class="status-indicator status-stopped">●</span>
                    <span class="status-text">Stopped</span>
                    {% endif %}
                </div>

                <div class="card-actions">
                    {% if running.get(name) %}
                    <button class="btn btn-danger" onclick="stopContainer('{{ name }}', '{{ running[name].name }}')">
                        <span class="btn-icon">⏹</span> Stop
                    </button>
                    <button class="btn btn-primary" onclick="showLogs('{{ running[name].name }}')">
                        <span class="btn-icon">📋</span> Logs
                    </button>
                    <button class="btn btn-success" onclick="openConsole('{{ running[name].name }}', '{{ name }}')">
                        <span class="btn-icon">💻</span> Console
                    </button>
                    {% else %}
                    <button class="btn btn-success btn-block" onclick="startContainer('{{ name }}')">
                        <span class="btn-icon">▶</span> Start Container
                    </button>
                    {% endif %}
                </div>
            </div>
            {% endfor %}
        </div>
    </div>

    <!-- Modal for Logs -->
    <div id="logModal" class="modal">
        <div class="modal-overlay" onclick="closeModal('logModal')"></div>
        <div class="modal-content">
            <div class="modal-header">
                <h2>📋 Container Logs</h2>
                <button class="modal-close" onclick="closeModal('logModal')">&times;</button>
            </div>
            <div class="modal-body">
                <div class="log-info">
                    Container: <strong id="logContainerName"></strong>
                </div>
                <pre id="logContent" class="log-content"></pre>
            </div>
            <div class="modal-footer">
                <button class="btn btn-secondary" onclick="closeModal('logModal')">Close</button>
            </div>
        </div>
    </div>

    <!-- Modal for Console -->
    <div id="consoleModal" class="modal">
        <div class="modal-overlay" onclick="closeConsole()"></div>
        <div class="modal-content modal-large">
            <div class="modal-header">
                <h2>💻 Interactive Console</h2>
                <button class="modal-close" onclick="closeConsole()">&times;</button>
            </div>
            <div class="modal-body">
                <div class="console-info">
                    Container: <strong id="consoleContainerName"></strong>
                    <span class="console-status" id="consoleStatus">● Connected</span>
                </div>
                <div id="terminal" class="terminal-wrapper"></div>
            </div>
            <div class="modal-footer">
                <button class="btn btn-danger" onclick="closeConsole()">Disconnect</button>
            </div>
        </div>
    </div>

    <div id="confirmModal" class="modal"></div>

    <script src="https://cdn.jsdelivr.net/npm/xterm@5.3.0/lib/xterm.js"></script>
    <script src="https://cdn.jsdelivr.net/npm/xterm-addon-fit@0.8.0/lib/xterm-addon-fit.js"></script>
    <script src="https://cdn.jsdelivr.net/npm/xterm-addon-webgl@0.16.0/lib/xterm-addon-webgl.js"></script>
    <script src="/static/js/utils.js"></script>
    <script src="/static/js/app.js"></script>

</body>

</html><|MERGE_RESOLUTION|>--- conflicted
+++ resolved
@@ -4,24 +4,14 @@
 <head>
     <meta charset="UTF-8">
     <meta name="viewport" content="width=device-width, initial-scale=1.0">
-
     <title>🐳 Docker Playground Dashboard</title>
     <link rel="icon" type="image/x-icon" href="/static/images/favicon.ico">
     <link rel="stylesheet" href="https://cdn.jsdelivr.net/npm/xterm@5.3.0/css/xterm.css">
-<<<<<<< HEAD
-    <link rel="stylesheet" href="/static/css/style.css">
-    <link rel="stylesheet" href="/static/css/modal.css">
-=======
-<<<<<<< Updated upstream
-    <link rel="stylesheet" href="/static/style.css">
-=======
     <link rel="stylesheet" href="/static/css/style.css">
     <link rel="stylesheet" href="/static/css/modal.css">
     <link rel="stylesheet" href="/static/css/container.css">
     <link rel="stylesheet" href="/static/css/search.css">
     <link rel="stylesheet" href="/static/css/groups.css">
->>>>>>> Stashed changes
->>>>>>> 22e3a677
 </head>
 
 <body>
