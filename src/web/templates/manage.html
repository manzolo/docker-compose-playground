--- conflicted
+++ resolved
@@ -152,16 +152,6 @@
                             </button>
                         </div>
                     </div>
-<<<<<<< HEAD
-                    <button class="btn btn-sm btn-success"
-                        onclick="event.stopPropagation(); startCategory('{{ category }}')">
-=======
-<<<<<<< Updated upstream
-                    <button class="btn btn-sm btn-success" onclick="event.stopPropagation(); startCategory('{{ category }}')">
->>>>>>> 22e3a677
-                        Start All
-                    </button>
-=======
                     {% endfor %}
                 </div>
             </div>
@@ -192,7 +182,7 @@
                             <span class="category-count">{{ count }} containers</span>
                         </div>
                         <div class="category-actions">
-                            <button class="btn btn-sm btn-success" onclick="startCategory('{{ category }}')">
+                            <button class="btn btn-sm btn-success" onclick="event.stopPropagation(); startCategory('{{ category }}')">
                                 <span class="btn-icon">▶</span> Start All
                             </button>
                             <button class="btn btn-sm btn-primary" onclick="viewCategory('{{ category }}')">
@@ -201,7 +191,6 @@
                         </div>
                     </div>
                     {% endfor %}
->>>>>>> Stashed changes
                 </div>
             </div>
         </div>
@@ -227,7 +216,6 @@
                     <h3>Manage Backups</h3>
                     <p>View and manage container backups</p>
                 </button>
-
             </div>
         </div>
     </div>
